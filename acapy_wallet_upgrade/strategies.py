from abc import ABC, abstractmethod
import base64
import contextlib
import hashlib
import hmac
import json
import logging
import os
import re
import sys
from typing import Dict, Optional, Union, cast
from urllib.parse import urlparse

from aries_askar import Key, Store, Session
import asyncpg
import base58
import cbor2
import msgpack
import nacl.pwhash

from .db_connection import DbConnection, Wallet
from .error import UpgradeError, MissingWalletError
from .pg_connection import PgConnection, PgWallet
from .pg_mwst_connection import PgMWSTConnection
from .sqlite_connection import SqliteConnection

LOGGER = logging.getLogger(__name__)

# Constants
CHACHAPOLY_KEY_LEN = 32
CHACHAPOLY_NONCE_LEN = 12
CHACHAPOLY_TAG_LEN = 16
ENCRYPTED_KEY_LEN = CHACHAPOLY_NONCE_LEN + CHACHAPOLY_KEY_LEN + CHACHAPOLY_TAG_LEN


class Strategy(ABC):
    """Base class for upgrade strategies."""

    def encrypt_merged(
        self, message: bytes, my_key: bytes, hmac_key: bytes = None
    ) -> bytes:
        if hmac_key:
            nonce = hmac.HMAC(hmac_key, message, digestmod=hashlib.sha256).digest()[
                :CHACHAPOLY_NONCE_LEN
            ]
        else:
            nonce = os.urandom(CHACHAPOLY_NONCE_LEN)

        ciphertext = nacl.bindings.crypto_aead_chacha20poly1305_ietf_encrypt(
            message, None, nonce, my_key
        )

        return nonce + ciphertext

    def encrypt_value(
        self, category: bytes, name: bytes, value: bytes, hmac_key: bytes
    ) -> bytes:
        hasher = hmac.HMAC(hmac_key, digestmod=hashlib.sha256)
        hasher.update(len(category).to_bytes(4, "big"))
        hasher.update(category)
        hasher.update(len(name).to_bytes(4, "big"))
        hasher.update(name)
        value_key = hasher.digest()
        return self.encrypt_merged(value, value_key)

    def decrypt_merged(self, enc_value: bytes, key: bytes, b64: bool = False) -> bytes:
        if b64:
            enc_value = base64.b64decode(enc_value)

        nonce, ciphertext = (
            enc_value[:CHACHAPOLY_NONCE_LEN],
            enc_value[CHACHAPOLY_NONCE_LEN:],
        )
        return nacl.bindings.crypto_aead_chacha20poly1305_ietf_decrypt(
            ciphertext, None, nonce, key
        )

    def decrypt_tags(
        self, tags: str, name_key: bytes, value_key: Optional[bytes] = None
    ):
        for tag in tags.split(","):
            tag_name, tag_value = map(bytes.fromhex, tag.split(":"))
            name = self.decrypt_merged(tag_name, name_key)
            value = self.decrypt_merged(tag_value, value_key) if value_key else tag[1]
            yield name, value

    def decrypt_item(self, row: tuple, keys: dict, b64: bool = False):
        row_id, row_type, row_name, row_value, row_key, tags_enc, tags_plain = row
        value_key = self.decrypt_merged(row_key, keys["value"])
        value = self.decrypt_merged(row_value, value_key) if row_value else None
        tags = [
            (0, k, v)
            for k, v in (
                (
                    self.decrypt_tags(tags_enc, keys["tag_name"], keys["tag_value"])
                    if tags_enc
                    else ()
                )
            )
        ]
        for k, v in (
            self.decrypt_tags(tags_plain, keys["tag_name"]) if tags_plain else ()
        ):
            tags.append((1, k, v))
        return {
            "id": row_id,
            "type": self.decrypt_merged(row_type, keys["type"], b64),
            "name": self.decrypt_merged(row_name, keys["name"], b64),
            "value": value,
            "tags": tags,
        }

    def update_item(self, item: dict, key: dict) -> dict:
        tags = []
        for plain, k, v in item["tags"]:
            if not plain:
                v = self.encrypt_merged(v, key["tvk"], key["thk"])
            k = self.encrypt_merged(k, key["tnk"], key["thk"])
            tags.append((plain, k, v))

        ret_val = {
            "id": item["id"],
            "category": self.encrypt_merged(item["type"], key["ick"], key["ihk"]),
            "name": self.encrypt_merged(item["name"], key["ink"], key["ihk"]),
            "value": self.encrypt_value(
                item["type"], item["name"], item["value"], key["ihk"]
            ),
            "tags": tags,
        }

        return ret_val

    async def update_items(
        self,
        wallet: Wallet,
        indy_key: dict,
        profile_key: dict,
        limit: int,
    ):
        async for rows in wallet.fetch_pending_items(limit):
            upd = []
            for row in rows:
                result = self.decrypt_item(
                    row, indy_key, b64=isinstance(wallet, PgWallet)
                )
                upd.append(self.update_item(result, profile_key))
            await wallet.update_items(upd)

    async def fetch_indy_key(self, wallet: Wallet, wallet_key: str) -> dict:
        metadata_json = await wallet.get_metadata()
        metadata = json.loads(metadata_json)
        keys_enc = bytes(metadata["keys"])
        salt = bytes(metadata["master_key_salt"])

        salt = salt[:16]
        master_key = nacl.pwhash.argon2i.kdf(
            CHACHAPOLY_KEY_LEN,
            wallet_key.encode("ascii"),
            salt,
            nacl.pwhash.argon2i.OPSLIMIT_MODERATE,
            nacl.pwhash.argon2i.MEMLIMIT_MODERATE,
        )

        keys_mpk = self.decrypt_merged(keys_enc, master_key)
        keys_lst = msgpack.unpackb(keys_mpk)
        keys = dict(
            zip(
                (
                    "type",
                    "name",
                    "value",
                    "item_hmac",
                    "tag_name",
                    "tag_value",
                    "tag_hmac",
                ),
                keys_lst,
            )
        )
        keys["master"] = master_key
        keys["salt"] = salt
        return keys

    async def batched_fetch_all(self, txn: Session, category: str, limit: int):
        while True:
            items = await txn.fetch_all(category, limit=limit)
            if not items:
                break
            for row in items:
                yield row

    async def update_keys(self, store: Store, limit: int):
        print("Updating keys...", end="")
        upd_count = 0
        async with store.transaction() as txn:
            async for row in self.batched_fetch_all(txn, "Indy::Key", limit):
                await txn.remove("Indy::Key", row.name)
                meta = await txn.fetch("Indy::KeyMetadata", row.name)
                if meta:
                    await txn.remove("Indy::KeyMetadata", meta.name)
                    meta = json.loads(meta.value)["value"]
                key_sk = base58.b58decode(json.loads(row.value)["signkey"])
                key = Key.from_secret_bytes("ed25519", key_sk[:32])
                await txn.insert_key(row.name, key, metadata=meta)
                upd_count += 1
            await txn.commit()
        print(f" {upd_count} updated")

    async def update_master_keys(self, store: Store, limit: int):
        print("Updating master secret(s)...", end="")
        upd_count = 0
        async with store.transaction() as txn:
            async for row in self.batched_fetch_all(
                txn, "Indy::MasterSecret", limit=None
            ):
                if upd_count > 0:
                    raise Exception("Encountered multiple master secrets")
                await txn.remove("Indy::MasterSecret", row.name)
                await txn.insert("master_secret", "default", value=row.value)
                upd_count += 1
            await txn.commit()
        print(f" {upd_count} updated")

    async def update_dids(self, store: Store, limit: int):
        print("Updating DIDs...", end="")
        upd_count = 0
        async with store.transaction() as txn:
            async for row in self.batched_fetch_all(txn, "Indy::Did", limit):
                await txn.remove("Indy::Did", row.name)
                info = json.loads(row.value)
                meta = await txn.fetch("Indy::DidMetadata", row.name)
                if meta:
                    await txn.remove("Indy::DidMetadata", meta.name)
                    meta = json.loads(meta.value)["value"]
                    with contextlib.suppress(json.JSONDecodeError):
                        meta = json.loads(meta)
                await txn.insert(
                    "did",
                    row.name,
                    value_json={
                        "did": info["did"],
                        "verkey": info["verkey"],
                        "metadata": meta,
                    },
                    tags={"verkey": info["verkey"]},
                )
                upd_count += 1
            await txn.commit()
        print(f" {upd_count} updated")

    async def update_schemas(self, store: Store, limit: int):
        print("Updating stored schemas...", end="")
        upd_count = 0
        async with store.transaction() as txn:
            async for row in self.batched_fetch_all(txn, "Indy::Schema", limit):
                await txn.remove("Indy::Schema", row.name)
                await txn.insert(
                    "schema",
                    row.name,
                    value=row.value,
                )
                upd_count += 1
            await txn.commit()
        print(f" {upd_count} updated")

    async def update_cred_defs(self, store: Store, limit: int):
        print("Updating stored credential definitions...", end="")
        upd_count = 0
        async with store.transaction() as txn:
            async for row in self.batched_fetch_all(
                txn, "Indy::CredentialDefinition", limit
            ):
                await txn.remove("Indy::CredentialDefinition", row.name)
                sid = await txn.fetch("Indy::SchemaId", row.name)
                if not sid:
                    raise Exception(
                        f"Schema ID not found for credential definition: {row.name}"
                    )
                sid = sid.value.decode("utf-8")
                await txn.insert(
                    "credential_def",
                    row.name,
                    value=row.value,
                    tags={"schema_id": sid},
                )
                priv = await txn.fetch("Indy::CredentialDefinitionPrivateKey", row.name)
                if priv:
                    await txn.remove("Indy::CredentialDefinitionPrivateKey", priv.name)
                    await txn.insert(
                        "credential_def_private",
                        priv.name,
                        value=priv.value,
                    )
                proof = await txn.fetch(
                    "Indy::CredentialDefinitionCorrectnessProof", row.name
                )
                if proof:
                    await txn.remove(
                        "Indy::CredentialDefinitionCorrectnessProof", proof.name
                    )
                    value = json.loads(proof.value)["value"]
                    await txn.insert(
                        "credential_def_key_proof",
                        proof.name,
                        value_json=value,
                    )
                upd_count += 1

            await txn.commit()
        print(f" {upd_count} updated")

    async def update_rev_reg_defs(self, store: Store, limit: int):
        print("Updating stored revocation registry definitions...", end="")
        upd_count = 0
        async with store.transaction() as txn:
            async for row in self.batched_fetch_all(
                txn, "Indy::RevocationRegistryDefinition", limit
            ):
                await txn.remove("Indy::RevocationRegistryDefinition", row.name)
                await txn.insert("revocation_reg_def", row.name, value=row.value)
                upd_count += 1
            await txn.commit()
        print(f" {upd_count} updated")

    async def update_rev_reg_keys(self, store: Store, limit: int):
        print("Updating stored revocation registry keys...", end="")
        upd_count = 0
        async with store.transaction() as txn:
            async for row in self.batched_fetch_all(
                txn, "Indy::RevocationRegistryDefinitionPrivate", limit
            ):
                await txn.remove("Indy::RevocationRegistryDefinitionPrivate", row.name)
                await txn.insert(
                    "revocation_reg_def_private", row.name, value=row.value
                )
                upd_count += 1
            await txn.commit()
        print(f" {upd_count} updated")

    async def update_rev_reg_states(self, store: Store, limit: int):
        print("Updating stored revocation registry states...", end="")
        upd_count = 0
        async with store.transaction() as txn:
            async for row in self.batched_fetch_all(
                txn, "Indy::RevocationRegistry", limit
            ):
                await txn.remove("Indy::RevocationRegistry", row.name)
                await txn.insert("revocation_reg", row.name, value=row.value)
                upd_count += 1
            await txn.commit()
        print(f" {upd_count} updated")

    async def update_rev_reg_info(self, store: Store, limit: int):
        print("Updating stored revocation registry info...", end="")
        upd_count = 0
        async with store.transaction() as txn:
            async for row in self.batched_fetch_all(
                txn, "Indy::RevocationRegistryInfo", limit
            ):
                await txn.remove("Indy::RevocationRegistryInfo", row.name)
                await txn.insert("revocation_reg_info", row.name, value=row.value)
                upd_count += 1
            await txn.commit()
        print(f" {upd_count} updated")

    async def update_creds(self, store: Store, limit: int):
        print("Updating stored credentials...", end="")
        upd_count = 0
        async with store.transaction() as txn:
            async for row in self.batched_fetch_all(txn, "Indy::Credential", limit):
                await txn.remove("Indy::Credential", row.name)
                cred_data = row.value_json
                tags = self._credential_tags(cred_data)
                await txn.insert("credential", row.name, value=row.value, tags=tags)
                upd_count += 1
            await txn.commit()
        print(f" {upd_count} updated")

    async def convert_items_to_askar(
        self,
        uri: str,
        wallet_key: str,
        limit: int,
        profile: str = None,
    ):
        print("Opening wallet with Askar...")
        store = await Store.open(uri, pass_key=wallet_key, profile=profile)

        await self.update_keys(store, limit)
        await self.update_master_keys(store, limit)
        await self.update_dids(store, limit)
        await self.update_schemas(store, limit)
        await self.update_cred_defs(store, limit)
        await self.update_rev_reg_defs(store, limit)
        await self.update_rev_reg_keys(store, limit)
        await self.update_rev_reg_states(store, limit)
        await self.update_rev_reg_info(store, limit)
        await self.update_creds(store, limit)

        print("Closing wallet")
        await store.close()

    def _credential_tags(self, cred_data: dict) -> dict:
        schema_id = cred_data["schema_id"]
        schema_id_parts = re.match(r"^(\w+):2:([^:]+):([^:]+)$", schema_id)
        if not schema_id_parts:
            raise UpgradeError(f"Error parsing credential schema ID: {schema_id}")
        cred_def_id = cred_data["cred_def_id"]
        cdef_id_parts = re.match(r"^(\w+):3:CL:([^:]+):([^:]+)$", cred_def_id)
        if not cdef_id_parts:
            raise UpgradeError(f"Error parsing credential definition ID: {cred_def_id}")

        tags = {
            "schema_id": schema_id,
            "schema_issuer_did": schema_id_parts[1],
            "schema_name": schema_id_parts[2],
            "schema_version": schema_id_parts[3],
            "issuer_did": cdef_id_parts[1],
            "cred_def_id": cred_def_id,
            "rev_reg_id": cred_data.get("rev_reg_id") or "None",
        }
        for k, attr_value in cred_data["values"].items():
            attr_name = k.replace(" ", "")
            tags[f"attr::{attr_name}::value"] = attr_value["raw"]

        return tags

    async def create_config(self, conn: DbConnection, name: str, indy_key: dict):
        pass_key = "kdf:argon2i:13:mod?salt=" + indy_key["salt"].hex()
        await conn.create_config(default_profile=name, key=pass_key)

    async def init_profile(self, wallet: Wallet, name: str, indy_key: dict) -> dict:
        profile_key = {
            "ver": "1",
            "ick": indy_key["type"],
            "ink": indy_key["name"],
            "ihk": indy_key["item_hmac"],
            "tnk": indy_key["tag_name"],
            "tvk": indy_key["tag_value"],
            "thk": indy_key["tag_hmac"],
        }

        enc_pk = self.encrypt_merged(cbor2.dumps(profile_key), indy_key["master"])
        await wallet.insert_profile(name, enc_pk)
        return profile_key

    async def retrieve_wallet_ids(self, conn):
        wallet_id_records = await conn.fetch("""SELECT wallet_id FROM metadata""")
        return [wallet_id[0] for wallet_id in wallet_id_records]

    async def delete_wallets_database(self):
        parts = urlparse(self.uri)
        sys_conn = await asyncpg.connect(
            host=parts.hostname,
            port=parts.port or 5432,
            user=parts.username,
            password=parts.password,
            database="template1",
        )
        await sys_conn.execute(f"DROP DATABASE {parts.path[1:]}")
        await sys_conn.close()
        print("Indy wallets database deleted.")

    async def determine_wallet_deletion(self):
        if self.delete_indy_wallets:
            if self.skip_confirmation:
                await self.delete_wallets_database()
            elif sys.stdout.isatty():
                response = input(
                    "Would you like to delete the original Indy wallet database? Y/N "
                )
                if response in ["Y", "y", "yes", "Yes"]:
                    await self.delete_wallets_database()
                else:
                    print("Indy wallets database not deleted.")
            else:
                print("Indy wallets database not deleted.")
        else:
            print("Indy wallets database not deleted.")

    @abstractmethod
    async def run(self):
        """Perform the upgrade."""


class DbpwStrategy(Strategy):
    """Database per wallet upgrade strategy."""

    def __init__(
        self,
        conn: Union[SqliteConnection, PgConnection],
        wallet_name: str,
        wallet_key: str,
        limit: int,
    ):
        self.conn = conn
        self.wallet_name = wallet_name
        self.wallet_key = wallet_key
        self.limit = limit

    async def run(self):
        """Perform the upgrade."""
        await self.conn.connect()
        wallet = self.conn.get_wallet()

        try:
            await self.conn.pre_upgrade()
            indy_key = await self.fetch_indy_key(wallet, self.wallet_key)
            await self.create_config(self.conn, self.wallet_name, indy_key)
            profile_key = await self.init_profile(wallet, self.wallet_name, indy_key)
            await self.update_items(wallet, indy_key, profile_key, self.limit)
            await self.conn.finish_upgrade()
        finally:
            await self.conn.close()

        await self.convert_items_to_askar(self.conn.uri, self.wallet_key, self.limit)


class MwstAsProfilesStrategy(Strategy):
    """MultiWalletSingleTable as Askar Profiles upgrade strategy."""

    def __init__(
        self,
        uri: str,
        base_wallet_name: str,
        base_wallet_key: str,
        delete_indy_wallets: Optional[bool] = False,
<<<<<<< HEAD
        limit: int = 50,
=======
        skip_confirmation: Optional[bool] = False,
>>>>>>> 85a052d8
    ):
        self.uri = uri
        self.base_wallet_name = base_wallet_name
        self.base_wallet_key = base_wallet_key
        self.delete_indy_wallets = delete_indy_wallets
<<<<<<< HEAD
        self.limit = limit
=======
        self.skip_confirmation = skip_confirmation
>>>>>>> 85a052d8

    async def init_profile(
        self, wallet: Wallet, name: str, base_indy_key: dict, indy_key: dict
    ) -> dict:
        profile_key = {
            "ver": "1",
            "ick": indy_key["type"],
            "ink": indy_key["name"],
            "ihk": indy_key["item_hmac"],
            "tnk": indy_key["tag_name"],
            "tvk": indy_key["tag_value"],
            "thk": indy_key["tag_hmac"],
        }

        enc_pk = self.encrypt_merged(cbor2.dumps(profile_key), base_indy_key["master"])
        await wallet.insert_profile(name, enc_pk)
        return profile_key

    async def migrate_one_profile(
        self,
        wallet: PgWallet,
        base_indy_key: dict,
        wallet_id: str,
        wallet_key: str,
    ):
        """Migrate one wallet."""
        indy_key = await self.fetch_indy_key(wallet, wallet_key)
        profile_key = await self.init_profile(
            wallet, wallet_id, base_indy_key, indy_key
        )
        await self.update_items(wallet, indy_key, profile_key, self.limit)

    async def get_wallet_info(self, uri: str):
        store = await Store.open(
            uri, profile=self.base_wallet_name, pass_key=self.base_wallet_key
        )
        async for record in store.scan("wallet_record"):
            settings = record.value_json["settings"]
            yield (
                settings["wallet.name"],
                cast(str, record.name),
                settings["wallet.key"],
            )

    async def create_sub_config(self, conn: DbConnection, indy_key: dict):
        pass_key = "kdf:argon2i:13:mod?salt=" + indy_key["salt"].hex()
        await conn.create_config(key=pass_key)

    async def check_for_leftover_wallets(self, old_conn, migrated_wallets):
        retrieved_wallets = await self.retrieve_wallet_ids(old_conn)
        leftover_wallets = [
            wallet for wallet in retrieved_wallets if wallet not in migrated_wallets
        ]
        if len(leftover_wallets) > 0:
            print(f"The following wallets were not migrated: {leftover_wallets}")
            if self.delete_indy_wallets:
                print(
                    "Indy wallets will not be deleted because there are wallets that were not migrated"
                )
                self.delete_indy_wallets = False

    async def run(self):
        """Perform the upgrade.

        - Source Indy Wallet is read from, values deleted as we go to reduce storage overhead
        - Base Wallet Store where the base wallet and it's records are migrated
        - Sub wallet Store where the sub wallets and their records are migrated

        After Base wallet is migrated, it can be finalized.

        Wallet info of subwallets read from base wallet post migration.
        """
        source = await asyncpg.connect(self.uri)
        parsed = urlparse(self.uri)

        base_conn = PgMWSTConnection(
            f"{parsed.scheme}://{parsed.netloc}/{self.base_wallet_name}"
        )
        await base_conn.connect()
        sub_conn = PgMWSTConnection(
            f"{parsed.scheme}://{parsed.netloc}/multitenant_sub_wallet"
        )
        await sub_conn.connect()

        try:
            await base_conn.pre_upgrade()
            await sub_conn.pre_upgrade()
            base_wallet = base_conn.get_wallet(source, self.base_wallet_name)

            base_indy_key: dict = await self.fetch_indy_key(
                base_wallet, self.base_wallet_key
            )
            await self.create_config(base_conn, self.base_wallet_name, base_indy_key)

            # ACA-Py expects a default profile
            default_wallet = sub_conn.get_wallet(source, "default")
            await self.create_config(sub_conn, "default", base_indy_key)
            await super().init_profile(default_wallet, "default", base_indy_key)

            await self.migrate_one_profile(
                base_wallet,
                base_indy_key,
                self.base_wallet_name,
                self.base_wallet_key,
            )
            await base_conn.finish_upgrade()
            await base_conn.close()
            await self.convert_items_to_askar(
                base_conn.uri,
                self.base_wallet_key,
                self.limit,
            )
            # Track migrated wallets
            migrated_wallets = [self.base_wallet_name]

            wallet_ids = []
            async for wallet_name, wallet_id, wallet_key in self.get_wallet_info(
                base_conn.uri
            ):
                wallet_ids.append(wallet_id)
                wallet = sub_conn.get_wallet(source, wallet_name)
                await self.migrate_one_profile(
                    wallet, base_indy_key, wallet_id, wallet_key
                )
                migrated_wallets.append(wallet_name)
            await self.check_for_leftover_wallets(source, migrated_wallets)

            await sub_conn.finish_upgrade()
        finally:
            await source.close()
            await base_conn.close()
            await sub_conn.close()

        for wallet_id in wallet_ids:
            await self.convert_items_to_askar(
                sub_conn.uri, self.base_wallet_key, self.limit, wallet_id
            )
        await self.determine_wallet_deletion()


class MwstAsStoresStrategy(Strategy):
    """MultiWalletSingleTable as separate Askar stores upgrade strategy."""

    def __init__(
        self,
        uri: str,
        wallet_keys: Dict[str, str],
        allow_missing_wallet: Optional[bool] = False,
<<<<<<< HEAD
        limit: int = 50,
=======
        delete_indy_wallets: Optional[bool] = False,
        skip_confirmation: Optional[bool] = False,
>>>>>>> 85a052d8
    ):
        self.uri = uri
        self.wallet_keys = wallet_keys
        self.allow_missing_wallet = allow_missing_wallet
<<<<<<< HEAD
        self.limit = limit
=======
        self.delete_indy_wallets = delete_indy_wallets
        self.skip_confirmation = skip_confirmation
>>>>>>> 85a052d8

    def create_new_db_connection(self, wallet_name: str):
        parsed = urlparse(self.uri)
        new_conn_uri = f"{parsed.scheme}://{parsed.netloc}/{wallet_name}"
        return PgMWSTConnection(new_conn_uri)

    async def check_wallet_alignment(self, conn, wallet_keys):
        """Verify that the wallet names passed in align with
        the wallet names found in the database.
        """
        retrieved_wallet_keys = await self.retrieve_wallet_ids(conn)
        for wallet_id in wallet_keys.keys():
            if wallet_id not in retrieved_wallet_keys:
                raise UpgradeError(f"Wallet {wallet_id} not found in database")
        for wallet_id in retrieved_wallet_keys:
            if wallet_id not in wallet_keys.keys():
                raise MissingWalletError(
                    f"Must provide entry for {wallet_id} in wallet_keys dictionary to migrate wallet"
                )

    async def check_missing_wallet_flag(self, conn, wallet_keys, allow_missing_wallet):
        if allow_missing_wallet:
            try:
                await self.check_wallet_alignment(conn, wallet_keys)
            except MissingWalletError:
                print("Running upgrade without migrating all wallets")
                # Remaining wallets will not be deleted
                self.delete_indy_wallets = False
        else:
            await self.check_wallet_alignment(conn, wallet_keys)

    async def run(self):
        """Perform the upgrade."""

        # Connect to original database
        source = await asyncpg.connect(self.uri)
        await self.check_missing_wallet_flag(
            source, self.wallet_keys, self.allow_missing_wallet
        )

        for wallet_name, wallet_key in self.wallet_keys.items():

            # Connect to new database
            new_db_conn: PgMWSTConnection = self.create_new_db_connection(wallet_name)
            await new_db_conn.connect()

            wallet = new_db_conn.get_wallet(source, wallet_name)
            try:
                await new_db_conn.pre_upgrade()
                indy_key = await self.fetch_indy_key(wallet, wallet_key)
                await self.create_config(new_db_conn, wallet_name, indy_key)
                profile_key = await self.init_profile(wallet, wallet_name, indy_key)
                await self.update_items(wallet, indy_key, profile_key, self.limit)
                await new_db_conn.finish_upgrade()
            finally:
                await new_db_conn.close()

<<<<<<< HEAD
            await self.convert_items_to_askar(new_db_conn.uri, wallet_key, self.limit)

        await source.close()
=======
            await self.convert_items_to_askar(new_db_conn.uri, wallet_key)
        await source.close()
        await self.determine_wallet_deletion()
>>>>>>> 85a052d8
<|MERGE_RESOLUTION|>--- conflicted
+++ resolved
@@ -524,22 +524,16 @@
         uri: str,
         base_wallet_name: str,
         base_wallet_key: str,
+        limit: int = 50,
         delete_indy_wallets: Optional[bool] = False,
-<<<<<<< HEAD
-        limit: int = 50,
-=======
         skip_confirmation: Optional[bool] = False,
->>>>>>> 85a052d8
     ):
         self.uri = uri
         self.base_wallet_name = base_wallet_name
         self.base_wallet_key = base_wallet_key
+        self.limit = limit
         self.delete_indy_wallets = delete_indy_wallets
-<<<<<<< HEAD
-        self.limit = limit
-=======
         self.skip_confirmation = skip_confirmation
->>>>>>> 85a052d8
 
     async def init_profile(
         self, wallet: Wallet, name: str, base_indy_key: dict, indy_key: dict
@@ -687,23 +681,17 @@
         self,
         uri: str,
         wallet_keys: Dict[str, str],
+        limit: int = 50,
         allow_missing_wallet: Optional[bool] = False,
-<<<<<<< HEAD
-        limit: int = 50,
-=======
         delete_indy_wallets: Optional[bool] = False,
         skip_confirmation: Optional[bool] = False,
->>>>>>> 85a052d8
     ):
         self.uri = uri
         self.wallet_keys = wallet_keys
+        self.limit = limit
         self.allow_missing_wallet = allow_missing_wallet
-<<<<<<< HEAD
-        self.limit = limit
-=======
         self.delete_indy_wallets = delete_indy_wallets
         self.skip_confirmation = skip_confirmation
->>>>>>> 85a052d8
 
     def create_new_db_connection(self, wallet_name: str):
         parsed = urlparse(self.uri)
@@ -761,12 +749,7 @@
             finally:
                 await new_db_conn.close()
 
-<<<<<<< HEAD
             await self.convert_items_to_askar(new_db_conn.uri, wallet_key, self.limit)
 
         await source.close()
-=======
-            await self.convert_items_to_askar(new_db_conn.uri, wallet_key)
-        await source.close()
-        await self.determine_wallet_deletion()
->>>>>>> 85a052d8
+        await self.determine_wallet_deletion()