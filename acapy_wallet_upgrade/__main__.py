--- conflicted
+++ resolved
@@ -101,18 +101,6 @@
             "before deleting original Indy wallets database."
         ),
     )
-<<<<<<< HEAD
-    parser.add_argument("--uri", type=str, action="store", required=True)
-    parser.add_argument("--wallet-name", type=str, action="store")
-    parser.add_argument("--wallet-key", type=str, action="store")
-    parser.add_argument("--base-wallet-name", type=str, action="store")
-    parser.add_argument("--base-wallet-key", type=str, action="store")
-    parser.add_argument("--wallet-keys", type=str, action="store")
-    parser.add_argument("--allow-missing-wallet", type=str, action="store")
-    parser.add_argument("--delete-indy-wallets", type=str, action="store")
-    parser.add_argument("--limit", type=str, action="store")
-=======
->>>>>>> 85a052d8
     args, _ = parser.parse_known_args(sys.argv[1:])
 
     if args.strategy == "dbpw":
@@ -146,13 +134,10 @@
     base_wallet_name: Optional[str] = None,
     base_wallet_key: Optional[str] = None,
     wallet_keys: Optional[Dict[str, str]] = None,
+    limit: Optional[int] = 50,
     allow_missing_wallet: Optional[bool] = False,
     delete_indy_wallets: Optional[bool] = False,
-<<<<<<< HEAD
-    limit: Optional[int] = 50,
-=======
     skip_confirmation: Optional[bool] = False,
->>>>>>> 85a052d8
 ):
     logging.basicConfig(level=logging.WARN)
     parsed = urlparse(uri)
@@ -196,11 +181,7 @@
             raise ValueError("Wallet keys required for mwst-as-stores strategy")
 
         strategy_inst = MwstAsStoresStrategy(
-<<<<<<< HEAD
-            uri, wallet_keys, allow_missing_wallet, limit
-=======
-            uri, wallet_keys, allow_missing_wallet, delete_indy_wallets, skip_confirm
->>>>>>> 85a052d8
+            uri, wallet_keys, limit, allow_missing_wallet, delete_indy_wallets, skip_confirmation
         )
 
     else:
